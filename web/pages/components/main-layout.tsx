--- conflicted
+++ resolved
@@ -13,11 +13,8 @@
   ToolOutlined,
   PlayCircleFilled,
   MinusSquareFilled,
-<<<<<<< HEAD
-  QuestionCircleOutlined
-=======
-  MessageOutlined,
->>>>>>> 03b013c5
+  QuestionCircleOutlined,
+  MessageOutlined
 } from '@ant-design/icons';
 import classNames from 'classnames';
 import { upgradeVersionAvailable } from "../../utils/apis";
