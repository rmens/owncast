--- conflicted
+++ resolved
@@ -145,7 +145,6 @@
   return `User ${(Math.floor(Math.random() * 42) + 1)}`;
 }
 
-<<<<<<< HEAD
 function secondsToHMMSS(seconds = 0) {
   const finiteSeconds = Number.isFinite(+seconds) ? Math.abs(seconds) : 0;
 
@@ -159,11 +158,11 @@
   const secsString = secs < 10 ? `0${secs}` : `${secs}`;
 
   return hoursString + minString + secsString;
-=======
+}
+
 function setVHvar() {
   var vh = window.innerHeight * 0.01;
   // Then we set the value in the --vh custom property to the root of the document
   document.documentElement.style.setProperty('--vh', `${vh}px`);
   console.log("== new vh", vh)
->>>>>>> c0e4f647
 }