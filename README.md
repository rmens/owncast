<br />
<p align="center">
  <a href="https://github.com/owncast/owncast" alt="Owncast">
    <img src="https://owncast.online/images/logo.png" alt="Logo" width="200">
  </a>
</p>

<br/>

  <p align="center">
    <strong>Take control over your content and stream it yourself.</strong>
    <br />
    <a href="http://owncast.online"><strong>Explore the docs »</strong></a>
    <br />
    <a href="https://watch.owncast.online/">View Demo</a>
    ·
    <a href="https://broadcast.owncast.online/">Use Our Server for Testing</a>
    ·
    <a href="https://owncast.online/faq/">FAQ</a>
    ·
    <a href="https://github.com/owncast/owncast/issues">Report Bug</a>
  </p>
</p>

<!-- TABLE OF CONTENTS -->

## Table of Contents

- [About the Project](#about-the-project)
- [Getting Started](#getting-started)
- [Use with your broadcasting software](#use-with-your-existing-broadcasting-software)
- [Building from source](#building-from-source)
- [Contributing](#contributing)
- [License](#license)
- [Contact](#contact)

<!-- ABOUT THE PROJECT -->

## About The Project

<p align="center">
  <a href="https://owncast.online/images/owncast-splash.png">
    <img src="https://owncast.online/images/owncast-splash.png" width="70%">
  </a>
</p>

Owncast is an open source, self-hosted, decentralized, single user live video streaming and chat server for running your own live streams similar in style to the large mainstream options. It offers complete ownership over your content, interface, moderation and audience. <a href="https://watch.owncast.online">Visit the demo</a> for an example.

<div>
    <img alt="GitHub all releases" src="https://img.shields.io/github/downloads/owncast/owncast/total?style=for-the-badge">
	  <a href="https://hub.docker.com/r/gabekangas/owncast">
      <img alt="Docker Pulls" src="https://img.shields.io/docker/pulls/gabekangas/owncast?style=for-the-badge">
	  </a>
    <a href="https://github.com/owncast/owncast/issues?q=is%3Aissue+is%3Aopen+label%3A%22good+first+issue%22">
      <img alt="GitHub issues by-label" src="https://img.shields.io/github/issues-raw/owncast/owncast/good%20first%20issue?style=for-the-badge">
    </a>
    <a href="https://opencollective.com/owncast">
      <img alt="Open Collective backers and sponsors" src="https://img.shields.io/opencollective/all/owncast?style=for-the-badge">
    </a>
</div>

---

<!-- GETTING STARTED -->

## Getting Started

The goal is to have a single service that you can run and it works out of the box. **Visit the [Quickstart](https://owncast.online/docs/quickstart/) to get up and running.**

## Use with your existing broadcasting software

In general Owncast is compatible with any software that uses `RTMP` to broadcast to a remote server. `RTMP` is what all the major live streaming services use, so if you’re currently using one of those it’s likely that you can point your existing software at your Owncast instance instead.

OBS, Streamlabs, Restream and many others have been used with Owncast. [Read more about compatibility with existing software](https://owncast.online/docs/broadcasting/).

## Building from Source

Owncast consists of two projects.

1. The Owncast backend written in Go.
1. The frontend written in React.

[Read more about running from source](https://owncast.online/docs/building/).

### Backend

The Owncast backend is a service written in Go.

1. Ensure you have pre-requisites installed.
<<<<<<< HEAD
   - C compiler, such as [GCC compiler](https://gcc.gnu.org/install/download.html) or a [Musl-compatible compiler](https://musl.libc.org/)
   - [ffmpeg](https://ffmpeg.org/download.html)
1. Install the [Go toolchain](https://golang.org/dl/) (1.16 or above).
=======
    - C compiler, such as [GCC compiler](https://gcc.gnu.org/install/download.html) or a [Musl-compatible compiler](https://musl.libc.org/)
    - [ffmpeg](https://ffmpeg.org/download.html)
1. Install the [Go toolchain](https://golang.org/dl/) (1.17 or above).
>>>>>>> b12df399
1. Clone the repo. `git clone https://github.com/owncast/owncast`
1. `go run main.go` will run from source.
1. Visit `http://yourserver:8080` to access the web interface or `http://yourserver:8080/admin` to access the admin.
1. Point your [broadcasting software](https://owncast.online/docs/broadcasting/) at your new server and start streaming.

### Frontend

The frontend is the web interface that includes the player, chat, embed components, and other UI.

1. This project lives in the `web` directory.
1. Run `npm install` to install the Javascript dependencies.
1. Run `npm run dev`

## Contributing

Owncast is a growing open source project that is giving freedom, flexibility and fun to live streamers.
And while we have a small team of kind, talented and thoughtful volunteers, we have gaps in our skillset that we’d love to fill so we can get even better at building tools that make a difference for people.

We abide by our [Code of Conduct](https://owncast.online/contribute/) and feel strongly about open, appreciative, and empathetic people joining us.
We’ve been very lucky to have this so far, so maybe you can help us with your skills and passion, too!

There is a larger, more detailed, and more up-to-date [guide for helping contribute to Owncast on our website](https://owncast.online/help/).

<!-- LICENSE -->

## License

Distributed under the MIT License. See `LICENSE` for more information.

<!-- CONTACT -->

## Contact

Project chat: [Join us on Rocket.Chat](https://owncast.rocket.chat/home) if you want to contribute, follow along, or if you have questions.

Gabe Kangas - [@gabek@social.gabekangas.com](https://fosstodon.org/@gabek) - email [gabek@real-ity.com](mailto:gabek@real-ity.com)

Project Link: [https://github.com/owncast/owncast](https://github.com/owncast/owncast)<|MERGE_RESOLUTION|>--- conflicted
+++ resolved
@@ -87,15 +87,9 @@
 The Owncast backend is a service written in Go.
 
 1. Ensure you have pre-requisites installed.
-<<<<<<< HEAD
    - C compiler, such as [GCC compiler](https://gcc.gnu.org/install/download.html) or a [Musl-compatible compiler](https://musl.libc.org/)
    - [ffmpeg](https://ffmpeg.org/download.html)
-1. Install the [Go toolchain](https://golang.org/dl/) (1.16 or above).
-=======
-    - C compiler, such as [GCC compiler](https://gcc.gnu.org/install/download.html) or a [Musl-compatible compiler](https://musl.libc.org/)
-    - [ffmpeg](https://ffmpeg.org/download.html)
 1. Install the [Go toolchain](https://golang.org/dl/) (1.17 or above).
->>>>>>> b12df399
 1. Clone the repo. `git clone https://github.com/owncast/owncast`
 1. `go run main.go` will run from source.
 1. Visit `http://yourserver:8080` to access the web interface or `http://yourserver:8080/admin` to access the admin.
