--- conflicted
+++ resolved
@@ -79,12 +79,8 @@
   // play
   startPlayer() {
     this.log('Start playing');
-<<<<<<< HEAD
-    const source = { ...VIDEO_SRC }
+    const source = { ...VIDEO_SRC };
     this.vjsPlayer.volume(localStorage.getItem('owncastVolume'));
-=======
-    const source = { ...VIDEO_SRC };
->>>>>>> 70c5a8b9
     this.vjsPlayer.src(source);
     // this.vjsPlayer.play();
   }
