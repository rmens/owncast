--- conflicted
+++ resolved
@@ -40,7 +40,6 @@
 // Get chat history
 export const UPDATE_CHAT_MESSGAE_VIZ = `${NEXT_PUBLIC_API_HOST}api/admin/chat/updatemessagevisibility`;
 
-<<<<<<< HEAD
 // Get all access tokens
 export const ACCESS_TOKENS = `${API_LOCATION}accesstokens`;
 
@@ -49,7 +48,7 @@
 
 // Create a new access token
 export const CREATE_ACCESS_TOKEN = `${API_LOCATION}createaccesstoken`;
-=======
+
 // Get webhooks
 export const WEBHOOKS = `${API_LOCATION}webhooks`;
 
@@ -58,7 +57,6 @@
 
 // Create a single webhook
 export const CREATE_WEBHOOK = `${API_LOCATION}webhooks/create`;
->>>>>>> a6e4f243
 
 const GITHUB_RELEASE_URL = "https://api.github.com/repos/owncast/owncast/releases/latest";
 
