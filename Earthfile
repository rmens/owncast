VERSION --new-platform 0.6

FROM --platform=linux/amd64 alpine:3.15.5
ARG version=develop

WORKDIR /build

build-all:
  BUILD --platform=linux/amd64 --platform=linux/386 --platform=linux/arm64 --platform=linux/arm/v7 --platform=darwin/amd64 +build

package-all:
  BUILD --platform=linux/amd64 --platform=linux/386 --platform=linux/arm64 --platform=linux/arm/v7 --platform=darwin/amd64 +package

docker-all:
  BUILD --platform=linux/amd64 --platform=linux/386 --platform=linux/arm64 --platform=linux/arm/v7 +docker

crosscompiler:
  # This image is missing a few platforms, so we'll add them locally
  FROM --platform=linux/amd64 bdwyertech/go-crosscompile
  RUN apk add --update --no-cache tar gzip >> /dev/null
  RUN curl -sfL "https://owncast-infra.nyc3.cdn.digitaloceanspaces.com/build/armv7l-linux-musleabihf-cross.tgz" | tar zxf - -C /usr/ --strip-components=1
  RUN curl -sfL "https://owncast-infra.nyc3.cdn.digitaloceanspaces.com/build/i686-linux-musl-cross.tgz" | tar zxf - -C /usr/ --strip-components=1
  RUN curl -sfL "https://owncast-infra.nyc3.cdn.digitaloceanspaces.com/build/x86_64-linux-musl-cross.tgz" | tar zxf - -C /usr/ --strip-components=1

code:
  FROM --platform=linux/amd64 +crosscompiler
  COPY . /build
  # GIT CLONE --branch=$version git@github.com:owncast/owncast.git /build

build:
  ARG EARTHLY_GIT_HASH # provided by Earthly
  ARG TARGETPLATFORM   # provided by Earthly
  ARG TARGETOS         # provided by Earthly
  ARG TARGETARCH       # provided by Earthly
  ARG GOOS=$TARGETOS
  ARG GOARCH=$TARGETARCH

  FROM --platform=linux/amd64 +code

  RUN echo $EARTHLY_GIT_HASH
  RUN echo "Finding CC configuration for $TARGETPLATFORM"
  IF [ "$TARGETPLATFORM" = "linux/amd64" ]
    ARG NAME=linux-64bit
    ARG CC=x86_64-linux-musl-gcc
    ARG CXX=x86_64-linux-musl-g++
  ELSE IF [ "$TARGETPLATFORM" = "linux/386" ]
    ARG NAME=linux-32bit
    ARG CC=i686-linux-musl-gcc
    ARG CXX=i686-linux-musl-g++
  ELSE IF [ "$TARGETPLATFORM" = "linux/arm64" ]
    ARG NAME=linux-arm64
    ARG CC=aarch64-linux-musl-gcc
    ARG CXX=aarch64-linux-musl-g++
  ELSE IF [ "$TARGETPLATFORM" = "linux/arm/v7" ]
    ARG NAME=linux-arm7
    ARG CC=armv7l-linux-musleabihf-gcc
    ARG CXX=armv7l-linux-musleabihf-g++
    ARG GOARM=7
  ELSE IF [ "$TARGETPLATFORM" = "darwin/amd64" ]
    ARG NAME=macOS-64bit
    ARG CC=o64-clang
    ARG CXX=o64-clang++
  ELSE
    RUN echo "Failed to find CC configuration for $TARGETPLATFORM"
    ARG --required CC
    ARG --required CXX
  END

  ENV CGO_ENABLED=1
  ENV GOOS=$GOOS
  ENV GOARCH=$GOARCH
  ENV GOARM=$GOARM
  ENV CC=$CC
  ENV CXX=$CXX

  WORKDIR /build
  # MacOSX disallows static executables, so we omit the static flag on this platform
<<<<<<< HEAD
  RUN go build -a -installsuffix cgo -ldflags "$([ "$GOOS"z != darwinz ] && echo "-linkmode external -extldflags -static ") -s -w -X github.com/owncast/owncast/config.GitCommit=$EARTHLY_GIT_HASH -X github.com/owncast/owncast/config.VersionNumber=$version -X github.com/owncast/owncast/config.BuildPlatform=$NAME" -o owncast main.go
=======
  RUN go build -a -installsuffix cgo -ldflags "$([ "$GOOS"z != darwinz ] && echo "-linkmode external -extldflags -static ") -s -w -X github.com/owncast/owncast/config.GitCommit=$EARTHLY_GIT_HASH -X github.com/owncast/owncast/config.VersionNumber=$version -X github.com/owncast/owncast/config.BuildPlatform=$NAME" -tags sqlite_omit_load_extension -o owncast main.go
  COPY +tailwind/prod-tailwind.min.css /build/dist/webroot/js/web_modules/tailwindcss/dist/tailwind.min.css
>>>>>>> fa5b3d33

  SAVE ARTIFACT owncast owncast
  SAVE ARTIFACT README.md README.md

package:
  RUN apk add --update --no-cache zip >> /dev/null

  ARG TARGETPLATFORM   # provided by Earthly
  IF [ "$TARGETPLATFORM" = "linux/amd64" ]
    ARG NAME=linux-64bit
  ELSE IF [ "$TARGETPLATFORM" = "linux/386" ]
    ARG NAME=linux-32bit
  ELSE IF [ "$TARGETPLATFORM" = "linux/arm64" ]
    ARG NAME=linux-arm64
  ELSE IF [ "$TARGETPLATFORM" = "linux/arm/v7" ]
    ARG NAME=linux-arm7
  ELSE IF [ "$TARGETPLATFORM" = "darwin/amd64" ]
    ARG NAME=macOS-64bit
  ELSE
    ARG NAME=custom
  END

  COPY (+build/owncast --platform $TARGETPLATFORM) /build/dist/owncast
  COPY (+build/README.md --platform $TARGETPLATFORM) /build/dist/README.md
  ENV ZIPNAME owncast-$version-$NAME.zip
  RUN cd /build/dist && zip -r -q -8 /build/dist/owncast.zip .
  SAVE ARTIFACT /build/dist/owncast.zip owncast.zip AS LOCAL dist/$ZIPNAME

docker:
  ARG image=ghcr.io/owncast/owncast
  ARG tag=develop
  ARG TARGETPLATFORM
  FROM --platform=$TARGETPLATFORM alpine:3.15.5
  RUN apk update && apk add --no-cache ffmpeg ffmpeg-libs ca-certificates unzip && update-ca-certificates
  WORKDIR /app
  COPY --platform=$TARGETPLATFORM +package/owncast.zip /app
  RUN unzip -x owncast.zip && mkdir data
  ENTRYPOINT ["/app/owncast"]
  EXPOSE 8080 1935
  SAVE IMAGE --push $image:$tag

unit-tests:
  FROM --platform=linux/amd64 bdwyertech/go-crosscompile
  COPY . /build
	WORKDIR /build
	RUN go test ./...

api-tests:
	FROM --platform=linux/amd64 bdwyertech/go-crosscompile
	RUN apk add ffmpeg npm
  COPY . /build
	WORKDIR /build
	RUN cd test/automated/api && ./run.sh<|MERGE_RESOLUTION|>--- conflicted
+++ resolved
@@ -75,12 +75,7 @@
 
   WORKDIR /build
   # MacOSX disallows static executables, so we omit the static flag on this platform
-<<<<<<< HEAD
-  RUN go build -a -installsuffix cgo -ldflags "$([ "$GOOS"z != darwinz ] && echo "-linkmode external -extldflags -static ") -s -w -X github.com/owncast/owncast/config.GitCommit=$EARTHLY_GIT_HASH -X github.com/owncast/owncast/config.VersionNumber=$version -X github.com/owncast/owncast/config.BuildPlatform=$NAME" -o owncast main.go
-=======
   RUN go build -a -installsuffix cgo -ldflags "$([ "$GOOS"z != darwinz ] && echo "-linkmode external -extldflags -static ") -s -w -X github.com/owncast/owncast/config.GitCommit=$EARTHLY_GIT_HASH -X github.com/owncast/owncast/config.VersionNumber=$version -X github.com/owncast/owncast/config.BuildPlatform=$NAME" -tags sqlite_omit_load_extension -o owncast main.go
-  COPY +tailwind/prod-tailwind.min.css /build/dist/webroot/js/web_modules/tailwindcss/dist/tailwind.min.css
->>>>>>> fa5b3d33
 
   SAVE ARTIFACT owncast owncast
   SAVE ARTIFACT README.md README.md
