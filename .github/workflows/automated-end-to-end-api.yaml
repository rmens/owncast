--- conflicted
+++ resolved
@@ -3,18 +3,13 @@
 on:
   push:
     paths-ignore:
-<<<<<<< HEAD
       - 'webroot/**'
       - 'web/**'
-=======
-      - "webroot/**"
-      - "web/**"
 
   pull_request:
     paths-ignore:
-      - "webroot/**"
-      - "web/**"
->>>>>>> 203f669c
+      - 'webroot/**'
+      - 'web/**'
 
 jobs:
   test:
@@ -22,7 +17,6 @@
     steps:
       - uses: earthly/actions-setup@v1
         with:
-<<<<<<< HEAD
           version: 'latest' # or pin to an specific version, e.g. "v0.6.10"
 
       - name: Earthly version
@@ -38,10 +32,4 @@
       - uses: actions/checkout@v3
 
       - name: Run API tests
-        run: earthly +api-tests
-=======
-          stable: "false"
-          go-version: "1.17.2"
-      - name: Run API tests
-        run: cd test/automated/api && ./run.sh
->>>>>>> 203f669c
+        run: earthly +api-tests