--- conflicted
+++ resolved
@@ -6,19 +6,6 @@
     href="https://unpkg.com/tailwindcss@^1.0/dist/tailwind.min.css"
     rel="stylesheet"
   />
-<<<<<<< HEAD
-
-  <!-- unpkg : use the latest version of Video.js -->
-<link href="//unpkg.com/video.js/dist/video-js.min.css" rel="stylesheet">
-<link
-  href="https://unpkg.com/@videojs/themes@1/dist/fantasy/index.css"
-  rel="stylesheet"
-/>
-<script src="//unpkg.com/video.js/dist/video.min.js"></script>
-  <script src="https://cdn.jsdelivr.net/npm/vue/dist/vue.js"></script>
-
-<script src="//vjs.zencdn.net/7.8.2/video.min.js"></script>
-=======
   <link href="./styles/layout.css" rel="stylesheet" />
   <script src="https://cdn.jsdelivr.net/npm/vue/dist/vue.js"></script>
  
@@ -29,7 +16,6 @@
   rel="stylesheet"
 />
 <script src="//unpkg.com/video.js/dist/video.min.js"></script>
->>>>>>> ce41b6ad
 
   <!-- Used for animating the scrolling of the chat div.  Can that be done other ways? -->
   <script src="vendor/jquery-2.1.4.min.js"></script>
@@ -37,36 +23,12 @@
   <script src="vendor/autolink.js"></script>
 </head>
 
-<<<<<<< HEAD
-<div>
-  <div class="flex">
-    <div class="w-4/6">
-      <video
-        id="video"
-        class="video-js vjs-theme-fantasy"
-        preload="auto"
-        poster="/thumbnail.png"
-        autoplay
-        controls
-        style="width: 100%; height: 600px;"
-        data-setup='{}'
-      >
-      <source src="hls/stream.m3u8" type="application/x-mpegURL"/>
-    </video>
-      <div id="app">
-        {{ streamStatus }} {{ viewerCount }} {{ 'viewer' | plural(viewerCount) }}.
-        Max {{ sessionMaxViewerCount }} {{ 'viewer' | plural(sessionMaxViewerCount) }},
-        {{ overallMaxViewerCount }} overall.
-      </div>
-    </div>
-=======
 <body>
   <div id="app-container" class="flex no-chat">
     <header class="flex">
       <h1>
         😈 Owncast 
       </h1>
->>>>>>> ce41b6ad
 
       <div id="user-options-container" class="flex">
         <div id="user-info">
