--- conflicted
+++ resolved
@@ -142,7 +142,6 @@
 
 
 #video-container {
-  /* height: var(--video-container-height); */
   height: calc(var(--video-container-height) - var(--header-height));
   width: 100%;
 }
@@ -172,6 +171,9 @@
   top: 50%;
   margin-left: -1.5em;
   margin-top: -0.75em;
+}
+.vjs-airplay .vjs-icon-placeholder::before {
+  content: 'AP';
 }
 
 
@@ -257,13 +259,7 @@
 
 
 /* ************************************************8 */
-/* 
-.no-chat .left-col {
-  width: 100vw;
-}
-.no-chat .right-col {
-  display: none;
-} */
+
 
 .no-chat #chat-toggle {
   opacity: .75;
@@ -285,12 +281,13 @@
   #chat-container {
     width: var(--right-col-width);
   }
-  /* .left-col {
-    width: calc(100vw -  var(--right-col-width));
-  } */
+
 }
 
 @media screen and (max-width: 640px ) {
+  .desktop {
+    --video-container-height: 50vh;
+  }
   .desktop #chat-container {
     height: auto;
     position: relative;
@@ -368,16 +365,6 @@
   height: 100%;
 }
 
-<<<<<<< HEAD
-.message-input-focus  .owncast-video-container {
-  height: 40vh;
-  height: calc((var(--vh, 1vh) * 40));
-  min-height: 300px;
-}
-
-.vjs-airplay .vjs-icon-placeholder::before {
-    content: 'AP';
-=======
 .touch-screen #user-content-touch {
   display: none;
 }
@@ -419,5 +406,4 @@
   .touch-screen #chat-toggle {
     display: none;
   }
->>>>>>> 21aaf0c0
 }