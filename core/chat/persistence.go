package chat

import (
<<<<<<< HEAD
	"context"
	"database/sql"
	"fmt"
=======
	"database/sql"
>>>>>>> b60fe0a2
	"strings"
	"time"

	"github.com/owncast/owncast/core/chat/events"
	"github.com/owncast/owncast/core/data"
	"github.com/owncast/owncast/core/user"
	"github.com/owncast/owncast/models"
	log "github.com/sirupsen/logrus"
)

var _datastore *data.Datastore

const (
	maxBacklogHours  = 2  // Keep backlog max hours worth of messages
	maxBacklogNumber = 50 // Return max number of messages in history request
)

func setupPersistence() {
	_datastore = data.GetDatastore()
	data.CreateMessagesTable(_datastore.DB)
	data.CreateBanIPTable(_datastore.DB)

	chatDataPruner := time.NewTicker(5 * time.Minute)
	go func() {
		runPruner()
		for range chatDataPruner.C {
			runPruner()
		}
	}()
}

// SaveUserMessage will save a single chat event to the messages database.
func SaveUserMessage(event events.UserMessageEvent) {
	saveEvent(event.ID, &event.User.ID, event.Body, event.Type, event.HiddenAt, event.Timestamp, nil, nil, nil, nil)
}

func saveFederatedAction(event events.FediverseEngagementEvent) {
	saveEvent(event.ID, nil, event.Body, event.Type, nil, event.Timestamp, event.Image, &event.Link, &event.UserAccountName, nil)
}

// nolint: unparam
func saveEvent(id string, userID *string, body string, eventType string, hidden *time.Time, timestamp time.Time, image *string, link *string, title *string, subtitle *string) {
	defer func() {
		_historyCache = nil
	}()

	tx, err := _datastore.DB.Begin()
	if err != nil {
		log.Errorln("error saving", eventType, err)
		return
	}

	defer tx.Rollback() // nolint

	stmt, err := tx.Prepare("INSERT INTO messages(id, user_id, body, eventType, hidden_at, timestamp, image, link, title, subtitle) values(?, ?, ?, ?, ?, ?, ?, ?, ?, ?)")
	if err != nil {
		log.Errorln("error saving", eventType, err)
		return
	}

	defer stmt.Close()

	if _, err = stmt.Exec(id, userID, body, eventType, hidden, timestamp, image, link, title, subtitle); err != nil {
		log.Errorln("error saving", eventType, err)
		return
	}
	if err = tx.Commit(); err != nil {
		log.Errorln("error saving", eventType, err)
		return
	}
}

func makeUserMessageEventFromRowData(row rowData) events.UserMessageEvent {
	scopes := ""
	if row.userScopes != nil {
		scopes = *row.userScopes
	}

	previousUsernames := []string{}
	if row.previousUsernames != nil {
		previousUsernames = strings.Split(*row.previousUsernames, ",")
	}

	displayName := ""
	if row.userDisplayName != nil {
		displayName = *row.userDisplayName
	}

	displayColor := 0
	if row.userDisplayColor != nil {
		displayColor = *row.userDisplayColor
	}

	createdAt := time.Time{}
	if row.userCreatedAt != nil {
		createdAt = *row.userCreatedAt
	}

	isBot := (row.userType != nil && *row.userType == "API")
	scopeSlice := strings.Split(scopes, ",")

	u := user.User{
		ID:              *row.userID,
		DisplayName:     displayName,
		DisplayColor:    displayColor,
		CreatedAt:       createdAt,
		DisabledAt:      row.userDisabledAt,
		NameChangedAt:   row.userNameChangedAt,
		PreviousNames:   previousUsernames,
		AuthenticatedAt: row.userAuthenticatedAt,
		Authenticated:   row.userAuthenticatedAt != nil,
		Scopes:          scopeSlice,
		IsBot:           isBot,
	}

	message := events.UserMessageEvent{
		Event: events.Event{
			Type:      row.eventType,
			ID:        row.id,
			Timestamp: row.timestamp,
		},
		UserEvent: events.UserEvent{
			User:     &u,
			HiddenAt: row.hiddenAt,
		},
		MessageEvent: events.MessageEvent{
			Body:    row.body,
			RawBody: row.body,
		},
	}

	return message
}

func makeSystemMessageChatEventFromRowData(row rowData) events.SystemMessageEvent {
	message := events.SystemMessageEvent{
		Event: events.Event{
			Type:      row.eventType,
			ID:        row.id,
			Timestamp: row.timestamp,
		},
		MessageEvent: events.MessageEvent{
			Body:    row.body,
			RawBody: row.body,
		},
	}
	return message
}

func makeActionMessageChatEventFromRowData(row rowData) events.ActionEvent {
	message := events.ActionEvent{
		Event: events.Event{
			Type:      row.eventType,
			ID:        row.id,
			Timestamp: row.timestamp,
		},
		MessageEvent: events.MessageEvent{
			Body:    row.body,
			RawBody: row.body,
		},
	}
	return message
}

func makeFederatedActionChatEventFromRowData(row rowData) events.FediverseEngagementEvent {
	message := events.FediverseEngagementEvent{
		Event: events.Event{
			Type:      row.eventType,
			ID:        row.id,
			Timestamp: row.timestamp,
		},
		MessageEvent: events.MessageEvent{
			Body:    row.body,
			RawBody: row.body,
		},
		Image:           row.image,
		Link:            *row.link,
		UserAccountName: *row.title,
	}
	return message
}

type rowData struct {
	id        string
	userID    *string
	body      string
	eventType models.EventType
	hiddenAt  *time.Time
	timestamp time.Time
	title     *string
	subtitle  *string
	image     *string
	link      *string

	userDisplayName     *string
	userDisplayColor    *int
	userCreatedAt       *time.Time
	userDisabledAt      *time.Time
	previousUsernames   *string
	userNameChangedAt   *time.Time
	userAuthenticatedAt *time.Time
	userScopes          *string
	userType            *string
}

func getChat(rows *sql.Rows) ([]interface{}, error) {
	history := make([]interface{}, 0)

	for rows.Next() {
		row := rowData{}

		// Convert a database row into a chat event
		if err := rows.Scan(
			&row.id,
			&row.userID,
			&row.body,
			&row.title,
			&row.subtitle,
			&row.image,
			&row.link,
			&row.eventType,
			&row.hiddenAt,
			&row.timestamp,
			&row.userDisplayName,
			&row.userDisplayColor,
			&row.userCreatedAt,
			&row.userDisabledAt,
			&row.previousUsernames,
			&row.userNameChangedAt,
			&row.userAuthenticatedAt,
			&row.userScopes,
			&row.userType,
		); err != nil {
			return nil, err
		}

		var message interface{}

		switch row.eventType {
		case events.MessageSent:
			message = makeUserMessageEventFromRowData(row)
		case events.SystemMessageSent:
			message = makeSystemMessageChatEventFromRowData(row)
		case events.ChatActionSent:
			message = makeActionMessageChatEventFromRowData(row)
		case events.FediverseEngagementFollow:
			message = makeFederatedActionChatEventFromRowData(row)
		case events.FediverseEngagementLike:
			message = makeFederatedActionChatEventFromRowData(row)
		case events.FediverseEngagementRepost:
			message = makeFederatedActionChatEventFromRowData(row)
		}

		history = append(history, message)
	}

	return history, nil
}

var _historyCache *[]interface{}

// GetChatModerationHistory will return all the chat messages suitable for moderation purposes.
func GetChatModerationHistory() []interface{} {
	if _historyCache != nil {
		return *_historyCache
	}

	tx, err := _datastore.DB.Begin()
	if err != nil {
		log.Errorln("error fetching chat moderation history", err)
		return nil
	}

	defer tx.Rollback() // nolint

	// Get all messages regardless of visibility
	query := "SELECT messages.id, user_id, body, title, subtitle, image, link, eventType, hidden_at, timestamp, display_name, display_color, created_at, disabled_at, previous_names, namechanged_at, authenticated_at, scopes, type FROM messages INNER JOIN users ON messages.user_id = users.id ORDER BY timestamp DESC"
	stmt, err := tx.Prepare(query)
	if err != nil {
		log.Errorln("error fetching chat moderation history", err)
		return nil
	}

	rows, err := stmt.Query()
	if err != nil {
		log.Errorln("error fetching chat moderation history", err)
		return nil
	}

	defer stmt.Close()
	defer rows.Close()

	result, err := getChat(rows)

	if err != nil {
		log.Errorln(err)
		log.Errorln("There is a problem enumerating chat message rows. Please report this:", query)
		return nil
	}

	_historyCache = &result

	if err = tx.Commit(); err != nil {
		log.Errorln("error fetching chat moderation history", err)
		return nil
	}

	return result
}

// GetChatHistory will return all the chat messages suitable for returning as user-facing chat history.
func GetChatHistory() []interface{} {
	tx, err := _datastore.DB.Begin()
	if err != nil {
		log.Errorln("error fetching chat history", err)
		return nil
	}

	defer tx.Rollback() // nolint

	// Get all visible messages
	query := "SELECT messages.id, messages.user_id, messages.body, messages.title, messages.subtitle, messages.image, messages.link, messages.eventType, messages.hidden_at, messages.timestamp, users.display_name, users.display_color, users.created_at, users.disabled_at, users.previous_names, users.namechanged_at, users.authenticated_at, users.scopes, users.type FROM users JOIN messages ON users.id = messages.user_id WHERE hidden_at IS NULL AND disabled_at IS NULL ORDER BY timestamp DESC LIMIT ?"

	stmt, err := tx.Prepare(query)
	if err != nil {
		log.Errorln("error fetching chat history", err)
		return nil
	}

	rows, err := stmt.Query(maxBacklogNumber)
	if err != nil {
		log.Errorln("error fetching chat history", err)
		return nil
	}

	defer stmt.Close()
	defer rows.Close()

	m, err := getChat(rows)

	if err != nil {
		log.Errorln(err)
		log.Errorln("There is a problem enumerating chat message rows. Please report this:", query)
		return nil
	}

	if err = tx.Commit(); err != nil {
		log.Errorln("error fetching chat history", err)
		return nil
	}

	// Invert order of messages
	for i, j := 0, len(m)-1; i < j; i, j = i+1, j-1 {
		m[i], m[j] = m[j], m[i]
	}

	return m
}

// GetMessagesFromUser returns chat messages that were sent by a specific user.
func GetMessagesFromUser(userID string) ([]events.UserMessageEvent, error) {
	query, err := _datastore.GetQueries().GetMessagesFromUser(context.Background(), sql.NullString{String: userID, Valid: true})
	if err != nil {
		return nil, err
	}

	results := make([]events.UserMessageEvent, len(query))
	for i, row := range query {
		results[i] = events.UserMessageEvent{
			Event: events.Event{
				Timestamp: row.Timestamp.Time,
				ID:        row.ID,
			},
			MessageEvent: events.MessageEvent{
				Body: row.Body.String,
			},
		}
	}

	return results, nil
}

// SetMessageVisibilityForUserID will bulk change the visibility of messages for a user
// and then send out visibility changed events to chat clients.
func SetMessageVisibilityForUserID(userID string, visible bool) error {
	defer func() {
		_historyCache = nil
	}()

	tx, err := _datastore.DB.Begin()
	if err != nil {
		log.Errorln("error while setting message visibility", err)
		return nil
	}

	defer tx.Rollback() // nolint
	query := "SELECT messages.id, user_id, body, title, subtitle, image, link, eventType, hidden_at, timestamp, display_name, display_color, created_at, disabled_at,  previous_names, namechanged_at, authenticated_at, scopes, type FROM messages INNER JOIN users ON messages.user_id = users.id WHERE user_id IS ?"

	stmt, err := tx.Prepare(query)
	if err != nil {
		log.Errorln("error while setting message visibility", err)
		return nil
	}

	rows, err := stmt.Query(userID)
	if err != nil {
		log.Errorln("error while setting message visibility", err)
		return nil
	}

	defer stmt.Close()
	defer rows.Close()

	// Get a list of IDs to send to the connected clients to hide
	ids := make([]string, 0)

	messages, err := getChat(rows)

	if err != nil {
		log.Errorln(err)
		log.Errorln("There is a problem enumerating chat message rows. Please report this:", query)
		return nil
	}

	if len(messages) == 0 {
		return nil
	}

	for _, message := range messages {
		ids = append(ids, message.(events.UserMessageEvent).ID)
	}

	if err = tx.Commit(); err != nil {
		log.Errorln("error while setting message visibility ", err)
		return nil
	}

	// Tell the clients to hide/show these messages.
	return SetMessagesVisibility(ids, visible)
}

func saveMessageVisibility(messageIDs []string, visible bool) error {
	defer func() {
		_historyCache = nil
	}()

	_datastore.DbLock.Lock()
	defer _datastore.DbLock.Unlock()

	tx, err := _datastore.DB.Begin()
	if err != nil {
		return err
	}

	// nolint:gosec
	stmt, err := tx.Prepare("UPDATE messages SET hidden_at=? WHERE id IN (?" + strings.Repeat(",?", len(messageIDs)-1) + ")")
	if err != nil {
		return err
	}
	defer stmt.Close()

	var hiddenAt *time.Time
	if !visible {
		now := time.Now()
		hiddenAt = &now
	} else {
		hiddenAt = nil
	}

	args := make([]interface{}, len(messageIDs)+1)
	args[0] = hiddenAt
	for i, id := range messageIDs {
		args[i+1] = id
	}

	if _, err = stmt.Exec(args...); err != nil {
		return err
	}

	if err = tx.Commit(); err != nil {
		return err
	}

	return nil
}<|MERGE_RESOLUTION|>--- conflicted
+++ resolved
@@ -1,13 +1,8 @@
 package chat
 
 import (
-<<<<<<< HEAD
 	"context"
 	"database/sql"
-	"fmt"
-=======
-	"database/sql"
->>>>>>> b60fe0a2
 	"strings"
 	"time"
 
@@ -301,7 +296,6 @@
 	defer rows.Close()
 
 	result, err := getChat(rows)
-
 	if err != nil {
 		log.Errorln(err)
 		log.Errorln("There is a problem enumerating chat message rows. Please report this:", query)
@@ -347,7 +341,6 @@
 	defer rows.Close()
 
 	m, err := getChat(rows)
-
 	if err != nil {
 		log.Errorln(err)
 		log.Errorln("There is a problem enumerating chat message rows. Please report this:", query)
@@ -425,7 +418,6 @@
 	ids := make([]string, 0)
 
 	messages, err := getChat(rows)
-
 	if err != nil {
 		log.Errorln(err)
 		log.Errorln("There is a problem enumerating chat message rows. Please report this:", query)
