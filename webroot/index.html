--- conflicted
+++ resolved
@@ -64,7 +64,6 @@
 
       </header>
 
-<<<<<<< HEAD
       <main>
         <div id="video-container" class="flex owncast-video-container bg-black">
           <video
@@ -76,29 +75,11 @@
             playsinline
             muted
             poster="/thumbnail.png"
-            data-setup='{"vhs": { "enableLowInitialPlaylist": true, "smoothQualityChange": true, "handlePartialData": true }}'
+            data-setup='{}'
           >
             <source src="hls/stream.m3u8" type="application/x-mpegURL"/>
           </video>
         </div>
-=======
-
-      <div id="video-container" class="flex owncast-video-container bg-black">
-        <video
-          class="video-js"
-          id="video"
-          preload="auto"
-          controls
-          autoplay
-          playsinline
-          muted
-          poster="/thumbnail.png"
-          data-setup='{}'
-        >
-          <source src="hls/stream.m3u8" type="application/x-mpegURL"/>
-        </video>
-      </div>
->>>>>>> 3ce6026c
 
 
         <div id="stream-info" v-cloak class="flex font-mono bg-gray-900 text-indigo-200 shadow-md border-b border-gray-100 border-solid">
