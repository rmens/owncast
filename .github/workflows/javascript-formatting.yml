name: Format+Lint Javascript

# This action works with pull requests and pushes
on:
  push:
    paths:
      - web/**
  pull_request_target:
    paths:
      - web/**

jobs:
  prettier:
    name: Run prettier
    runs-on: ubuntu-latest
    defaults:
      run:
        working-directory: ./web

    if: ${{ github.actor != 'dependabot[bot]' }}
    steps:
      - name: Checkout
        uses: actions/checkout@v3
        with:
          # Make sure the actual branch is checked out when running on pull requests
          ref: ${{ github.event.pull_request.head.ref }}
          repository: ${{ github.event.pull_request.head.repo.full_name }}
          fetch-depth: 0

      - name: Prettify code
        uses: creyD/prettier_action@v4.2
        with:
          # This part is also where you can pass other options, for example:
          prettier_options: --write **/*.{js,ts,jsx,tsx,css,md}
          only_changed: true
        env:
          GITHUB_TOKEN: ${{ secrets.GITHUB_TOKEN }}

  linter:
    name: Run linter on changed files
    runs-on: ubuntu-latest
    defaults:
      run:
        working-directory: ./web

    steps:
<<<<<<< HEAD
      - name: Checkout
        uses: actions/checkout@v3
        with:
          # Make sure the actual branch is checked out when running on pull requests
          ref: ${{ github.event.pull_request.head.ref }}
          repository: ${{ github.event.pull_request.head.repo.full_name }}
          fetch-depth: 0

      - name: Install Dependencies
        run: npm install

      - name: Lint
        run: npm run lint
=======
    - name: Checkout
      uses: actions/checkout@v3
      with:
        # Make sure the actual branch is checked out when running on pull requests
        ref: ${{ github.head_ref }}
        fetch-depth: 0
        pull: --rebase --autostash

    - name: Prettify code
      uses: creyD/prettier_action@v4.2
      with:
        # This part is also where you can pass other options, for example:
        prettier_options: --write webroot/**/*.{js,md}
        only_changed: true
      env:
        GITHUB_TOKEN: ${{ secrets.GITHUB_TOKEN }}
>>>>>>> 39327f6b
<|MERGE_RESOLUTION|>--- conflicted
+++ resolved
@@ -44,7 +44,6 @@
         working-directory: ./web
 
     steps:
-<<<<<<< HEAD
       - name: Checkout
         uses: actions/checkout@v3
         with:
@@ -52,27 +51,10 @@
           ref: ${{ github.event.pull_request.head.ref }}
           repository: ${{ github.event.pull_request.head.repo.full_name }}
           fetch-depth: 0
+          pull: --rebase --autostash
 
       - name: Install Dependencies
         run: npm install
 
       - name: Lint
-        run: npm run lint
-=======
-    - name: Checkout
-      uses: actions/checkout@v3
-      with:
-        # Make sure the actual branch is checked out when running on pull requests
-        ref: ${{ github.head_ref }}
-        fetch-depth: 0
-        pull: --rebase --autostash
-
-    - name: Prettify code
-      uses: creyD/prettier_action@v4.2
-      with:
-        # This part is also where you can pass other options, for example:
-        prettier_options: --write webroot/**/*.{js,md}
-        only_changed: true
-      env:
-        GITHUB_TOKEN: ${{ secrets.GITHUB_TOKEN }}
->>>>>>> 39327f6b
+        run: npm run lint