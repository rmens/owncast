{
  "name": "owncast-admin",
  "version": "0.1.0",
  "private": true,
  "scripts": {
    "dev": "next dev",
    "build": "next build && next export",
    "start": "next start"
  },
  "dependencies": {
    "@ant-design/icons": "^4.2.2",
    "antd": "^4.6.6",
    "chart.js": "^2.9.4",
    "classnames": "^2.2.6",
    "date-fns": "^2.16.1",
    "markdown-it": "^12.0.4",
    "next": "^10.0.0",
    "prop-types": "^15.7.2",
    "react": "16.13.1",
    "react-chartkick": "^0.4.1",
    "react-dom": "16.13.1",
    "react-linkify": "^1.0.0-alpha",
<<<<<<< HEAD
    "react-markdown": "^5.0.2",
    "react-markdown-editor-lite": "^1.2.3",
=======
    "react-markdown": "^5.0.3",
>>>>>>> e5e174e7
    "sass": "^1.26.11"
  },
  "devDependencies": {
    "@types/chart.js": "^2.9.30",
    "@types/classnames": "^2.2.11",
    "@types/markdown-it": "^12.0.1",
    "@types/node": "^14.11.2",
    "@types/prop-types": "^15.7.3",
    "@types/react": "^16.9.49",
    "@types/react-linkify": "^1.0.0",
    "@typescript-eslint/eslint-plugin": "^4.3.0",
    "@typescript-eslint/parser": "^4.3.0",
    "eslint": "^7.10.0",
    "eslint-config-airbnb": "^18.2.0",
    "eslint-config-prettier": "^6.12.0",
    "eslint-plugin-import": "^2.22.1",
    "eslint-plugin-jsx-a11y": "^6.3.1",
    "eslint-plugin-prettier": "^3.3.1",
    "eslint-plugin-react": "^7.21.2",
    "eslint-plugin-react-hooks": "^4.1.2",
    "prettier": "^2.1.2",
    "typescript": "^4.0.3"
  }
}<|MERGE_RESOLUTION|>--- conflicted
+++ resolved
@@ -20,12 +20,8 @@
     "react-chartkick": "^0.4.1",
     "react-dom": "16.13.1",
     "react-linkify": "^1.0.0-alpha",
-<<<<<<< HEAD
-    "react-markdown": "^5.0.2",
+    "react-markdown": "^5.0.3",
     "react-markdown-editor-lite": "^1.2.3",
-=======
-    "react-markdown": "^5.0.3",
->>>>>>> e5e174e7
     "sass": "^1.26.11"
   },
   "devDependencies": {
