--- conflicted
+++ resolved
@@ -14,34 +14,22 @@
     "chart.js": "^2.9.4",
     "classnames": "^2.2.6",
     "date-fns": "^2.16.1",
-<<<<<<< HEAD
     "markdown-it": "^12.0.4",
-    "next": "^10.0.0",
-=======
     "next": "^10.0.6",
->>>>>>> 20f5dc1e
     "prop-types": "^15.7.2",
     "react": "16.13.1",
     "react-chartkick": "^0.4.1",
     "react-dom": "16.13.1",
     "react-linkify": "^1.0.0-alpha",
     "react-markdown": "^5.0.3",
-<<<<<<< HEAD
     "react-markdown-editor-lite": "^1.2.3",
-    "sass": "^1.26.11"
-=======
     "sass": "^1.32.7"
->>>>>>> 20f5dc1e
   },
   "devDependencies": {
     "@types/chart.js": "^2.9.30",
     "@types/classnames": "^2.2.11",
-<<<<<<< HEAD
     "@types/markdown-it": "^12.0.1",
-    "@types/node": "^14.11.2",
-=======
     "@types/node": "^14.14.28",
->>>>>>> 20f5dc1e
     "@types/prop-types": "^15.7.3",
     "@types/react": "^17.0.2",
     "@types/react-linkify": "^1.0.0",
