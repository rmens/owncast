name: Automated API tests

on:
  push:
    paths-ignore:
<<<<<<< HEAD
      - 'web/**'
  pull_request:
    paths-ignore:
      - 'web/**'

=======
      - 'webroot/**'
      - 'web/**'
      
>>>>>>> 39327f6b
jobs:
  test:
    runs-on: ubuntu-latest
    steps:
      - uses: earthly/actions-setup@v1
        with:
          version: 'latest' # or pin to an specific version, e.g. "v0.6.10"

      - name: Earthly version
        run: earthly --version

      - name: Set up QEMU
        id: qemu
        uses: docker/setup-qemu-action@v2
        with:
          image: tonistiigi/binfmt:latest
          platforms: all

      - uses: actions/checkout@v3

      - name: Run API tests
        run: earthly +api-tests<|MERGE_RESOLUTION|>--- conflicted
+++ resolved
@@ -3,17 +3,9 @@
 on:
   push:
     paths-ignore:
-<<<<<<< HEAD
-      - 'web/**'
-  pull_request:
-    paths-ignore:
+      - 'webroot/**'
       - 'web/**'
 
-=======
-      - 'webroot/**'
-      - 'web/**'
-      
->>>>>>> 39327f6b
 jobs:
   test:
     runs-on: ubuntu-latest
