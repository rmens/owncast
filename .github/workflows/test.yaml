name: Tests

on:
  push:
    paths-ignore:
      - 'web/**'
  pull_request:
    paths-ignore:
      - 'web/**'

jobs:
  test:
    strategy:
      matrix:
        go-version: [1.18.x, 1.19.x]
        os: [ubuntu-latest, macos-latest, windows-latest]
    runs-on: ${{ matrix.os }}
    steps:
      - uses: actions/checkout@v3

      - name: Install go
        uses: actions/setup-go@v3
        with:
          go-version: '^1'

      - name: Run tests
        run: go test ./...

  test-bsds:
    runs-on: macos-latest
    strategy:
      matrix:
        os:
          - name: freebsd
            version: 12.2
          - name: openbsd
            version: 6.8

    steps:
      - uses: actions/checkout@v3

      - name: Install go
        uses: actions/setup-go@v3
        with:
          go-version: '^1'

      - name: Run tests
<<<<<<< HEAD
        run: go test ./...
=======
        run: go test -race ./...
>>>>>>> fa5b3d33
<|MERGE_RESOLUTION|>--- conflicted
+++ resolved
@@ -45,8 +45,4 @@
           go-version: '^1'
 
       - name: Run tests
-<<<<<<< HEAD
-        run: go test ./...
-=======
-        run: go test -race ./...
->>>>>>> fa5b3d33
+        run: go test ./...